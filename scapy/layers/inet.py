# This file is part of Scapy
# See http://www.secdev.org/projects/scapy for more information
# Copyright (C) Philippe Biondi <phil@secdev.org>
# This program is published under a GPLv2 license

"""
IPv4 (Internet Protocol v4).
"""

from __future__ import absolute_import
from __future__ import print_function
import time
import struct
import re
import random
import socket
from select import select
from collections import defaultdict

from scapy.utils import checksum, do_graph, incremental_label, \
    linehexdump, strxor, whois, colgen
from scapy.base_classes import Gen, Net
from scapy.data import ETH_P_IP, ETH_P_ALL, DLT_RAW, DLT_RAW_ALT, DLT_IPV4, \
    IP_PROTOS, TCP_SERVICES, UDP_SERVICES
from scapy.layers.l2 import Ether, Dot3, getmacbyip, CookedLinux, GRE, SNAP, \
    Loopback
from scapy.compat import raw, chb, orb
from scapy.config import conf
from scapy.extlib import plt, MATPLOTLIB, MATPLOTLIB_INLINED, \
    MATPLOTLIB_DEFAULT_PLOT_KARGS
from scapy.fields import ConditionalField, IPField, BitField, BitEnumField, \
    FieldLenField, StrLenField, ByteField, ShortField, ByteEnumField, \
    DestField, FieldListField, FlagsField, IntField, MultiEnumField, \
    PacketListField, ShortEnumField, SourceIPField, StrField, \
    StrFixedLenField, XByteField, XShortField, Emph
from scapy.packet import Packet, bind_layers, NoPayload
from scapy.volatile import RandShort, RandInt
from scapy.sendrecv import sr, sr1
from scapy.plist import PacketList, SndRcvList
from scapy.automaton import Automaton, ATMT
from scapy.error import warning
from scapy.pton_ntop import inet_pton

import scapy.as_resolvers

import scapy.modules.six as six
from scapy.modules.six.moves import range

####################
#  IP Tools class  #
####################


class IPTools(object):
    """Add more powers to a class with an "src" attribute."""
    __slots__ = []

    def whois(self):
        """whois the source and print the output"""
        print(whois(self.src).decode("utf8", "ignore"))

    def _ttl(self):
        """Returns ttl or hlim, depending on the IP version"""
        return self.hlim if isinstance(self, scapy.layers.inet6.IPv6) else self.ttl  # noqa: E501

    def ottl(self):
        t = sorted([32, 64, 128, 255] + [self._ttl()])
        return t[t.index(self._ttl()) + 1]

    def hops(self):
        return self.ottl() - self._ttl()


_ip_options_names = {0: "end_of_list",
                     1: "nop",
                     2: "security",
                     3: "loose_source_route",
                     4: "timestamp",
                     5: "extended_security",
                     6: "commercial_security",
                     7: "record_route",
                     8: "stream_id",
                     9: "strict_source_route",
                     10: "experimental_measurement",
                     11: "mtu_probe",
                     12: "mtu_reply",
                     13: "flow_control",
                     14: "access_control",
                     15: "encode",
                     16: "imi_traffic_descriptor",
                     17: "extended_IP",
                     18: "traceroute",
                     19: "address_extension",
                     20: "router_alert",
                     21: "selective_directed_broadcast_mode",
                     23: "dynamic_packet_state",
                     24: "upstream_multicast_packet",
                     25: "quick_start",
                     30: "rfc4727_experiment",
                     }


class _IPOption_HDR(Packet):
    fields_desc = [BitField("copy_flag", 0, 1),
                   BitEnumField("optclass", 0, 2, {0: "control", 2: "debug"}),
                   BitEnumField("option", 0, 5, _ip_options_names)]


class IPOption(Packet):
    name = "IP Option"
    fields_desc = [_IPOption_HDR,
                   FieldLenField("length", None, fmt="B",  # Only option 0 and 1 have no length and value  # noqa: E501
                                 length_of="value", adjust=lambda pkt, l:l + 2),  # noqa: E501
                   StrLenField("value", "", length_from=lambda pkt:pkt.length - 2)]  # noqa: E501

    def extract_padding(self, p):
        return b"", p

    registered_ip_options = {}

    @classmethod
    def register_variant(cls):
        cls.registered_ip_options[cls.option.default] = cls

    @classmethod
    def dispatch_hook(cls, pkt=None, *args, **kargs):
        if pkt:
            opt = orb(pkt[0]) & 0x1f
            if opt in cls.registered_ip_options:
                return cls.registered_ip_options[opt]
        return cls


class IPOption_EOL(IPOption):
    name = "IP Option End of Options List"
    option = 0
    fields_desc = [_IPOption_HDR]


class IPOption_NOP(IPOption):
    name = "IP Option No Operation"
    option = 1
    fields_desc = [_IPOption_HDR]


class IPOption_Security(IPOption):
    name = "IP Option Security"
    copy_flag = 1
    option = 2
    fields_desc = [_IPOption_HDR,
                   ByteField("length", 11),
                   ShortField("security", 0),
                   ShortField("compartment", 0),
                   ShortField("handling_restrictions", 0),
                   StrFixedLenField("transmission_control_code", "xxx", 3),
                   ]


class IPOption_RR(IPOption):
    name = "IP Option Record Route"
    option = 7
    fields_desc = [_IPOption_HDR,
                   FieldLenField("length", None, fmt="B",
                                 length_of="routers", adjust=lambda pkt, l:l + 3),  # noqa: E501
                   ByteField("pointer", 4),  # 4 is first IP
                   FieldListField("routers", [], IPField("", "0.0.0.0"),
                                  length_from=lambda pkt:pkt.length - 3)
                   ]

    def get_current_router(self):
        return self.routers[self.pointer // 4 - 1]


class IPOption_LSRR(IPOption_RR):
    name = "IP Option Loose Source and Record Route"
    copy_flag = 1
    option = 3


class IPOption_SSRR(IPOption_RR):
    name = "IP Option Strict Source and Record Route"
    copy_flag = 1
    option = 9


class IPOption_Stream_Id(IPOption):
    name = "IP Option Stream ID"
    copy_flag = 1
    option = 8
    fields_desc = [_IPOption_HDR,
                   ByteField("length", 4),
                   ShortField("security", 0), ]


class IPOption_MTU_Probe(IPOption):
    name = "IP Option MTU Probe"
    option = 11
    fields_desc = [_IPOption_HDR,
                   ByteField("length", 4),
                   ShortField("mtu", 0), ]


class IPOption_MTU_Reply(IPOption_MTU_Probe):
    name = "IP Option MTU Reply"
    option = 12


class IPOption_Traceroute(IPOption):
    name = "IP Option Traceroute"
    option = 18
    fields_desc = [_IPOption_HDR,
                   ByteField("length", 12),
                   ShortField("id", 0),
                   ShortField("outbound_hops", 0),
                   ShortField("return_hops", 0),
                   IPField("originator_ip", "0.0.0.0")]


class IPOption_Address_Extension(IPOption):
    name = "IP Option Address Extension"
    copy_flag = 1
    option = 19
    fields_desc = [_IPOption_HDR,
                   ByteField("length", 10),
                   IPField("src_ext", "0.0.0.0"),
                   IPField("dst_ext", "0.0.0.0")]


class IPOption_Router_Alert(IPOption):
    name = "IP Option Router Alert"
    copy_flag = 1
    option = 20
    fields_desc = [_IPOption_HDR,
                   ByteField("length", 4),
                   ShortEnumField("alert", 0, {0: "router_shall_examine_packet"}), ]  # noqa: E501


class IPOption_SDBM(IPOption):
    name = "IP Option Selective Directed Broadcast Mode"
    copy_flag = 1
    option = 21
    fields_desc = [_IPOption_HDR,
                   FieldLenField("length", None, fmt="B",
                                 length_of="addresses", adjust=lambda pkt, l:l + 2),  # noqa: E501
                   FieldListField("addresses", [], IPField("", "0.0.0.0"),
                                  length_from=lambda pkt:pkt.length - 2)
                   ]


TCPOptions = (
    {0: ("EOL", None),
     1: ("NOP", None),
     2: ("MSS", "!H"),
     3: ("WScale", "!B"),
     4: ("SAckOK", None),
     5: ("SAck", "!"),
     8: ("Timestamp", "!II"),
     14: ("AltChkSum", "!BH"),
     15: ("AltChkSumOpt", None),
     25: ("Mood", "!p"),
     28: ("UTO", "!H"),
     34: ("TFO", "!II"),
     # RFC 3692
     253: ("Experiment", "!HHHH"),
     254: ("Experiment", "!HHHH"),
     },
    {"EOL": 0,
     "NOP": 1,
     "MSS": 2,
     "WScale": 3,
     "SAckOK": 4,
     "SAck": 5,
     "Timestamp": 8,
     "AltChkSum": 14,
     "AltChkSumOpt": 15,
     "Mood": 25,
     "UTO": 28,
     "TFO": 34,
     })


class TCPOptionsField(StrField):
    islist = 1

    def getfield(self, pkt, s):
        opsz = (pkt.dataofs - 5) * 4
        if opsz < 0:
            warning("bad dataofs (%i). Assuming dataofs=5" % pkt.dataofs)
            opsz = 0
        return s[opsz:], self.m2i(pkt, s[:opsz])

    def m2i(self, pkt, x):
        opt = []
        while x:
            onum = orb(x[0])
            if onum == 0:
                opt.append(("EOL", None))
                x = x[1:]
                break
            if onum == 1:
                opt.append(("NOP", None))
                x = x[1:]
                continue
            olen = orb(x[1])
            if olen < 2:
                warning("Malformed TCP option (announced length is %i)" % olen)
                olen = 2
            oval = x[2:olen]
            if onum in TCPOptions[0]:
                oname, ofmt = TCPOptions[0][onum]
                if onum == 5:  # SAck
                    ofmt += "%iI" % (len(oval) // 4)
                if ofmt and struct.calcsize(ofmt) == len(oval):
                    oval = struct.unpack(ofmt, oval)
                    if len(oval) == 1:
                        oval = oval[0]
                opt.append((oname, oval))
            else:
                opt.append((onum, oval))
            x = x[olen:]
        return opt

    def i2m(self, pkt, x):
        opt = b""
        for oname, oval in x:
            if isinstance(oname, str):
                if oname == "NOP":
                    opt += b"\x01"
                    continue
                elif oname == "EOL":
                    opt += b"\x00"
                    continue
                elif oname in TCPOptions[1]:
                    onum = TCPOptions[1][oname]
                    ofmt = TCPOptions[0][onum][1]
                    if onum == 5:  # SAck
                        ofmt += "%iI" % len(oval)
                    if ofmt is not None and (not isinstance(oval, str) or "s" in ofmt):  # noqa: E501
                        if not isinstance(oval, tuple):
                            oval = (oval,)
                        oval = struct.pack(ofmt, *oval)
                else:
                    warning("option [%s] unknown. Skipped.", oname)
                    continue
            else:
                onum = oname
                if not isinstance(oval, (str, bytes)):
                    warning("option [%i] is not bytes." % onum)
                    continue
            opt += chb(onum) + chb(2 + len(oval)) + raw(oval)
        return opt + b"\x00" * (3 - ((len(opt) + 3) % 4))

    def randval(self):
        return []  # XXX


class ICMPTimeStampField(IntField):
    re_hmsm = re.compile("([0-2]?[0-9])[Hh:](([0-5]?[0-9])([Mm:]([0-5]?[0-9])([sS:.]([0-9]{0,3}))?)?)?$")  # noqa: E501

    def i2repr(self, pkt, val):
        if val is None:
            return "--"
        else:
            sec, milli = divmod(val, 1000)
            min, sec = divmod(sec, 60)
            hour, min = divmod(min, 60)
            return "%d:%d:%d.%d" % (hour, min, sec, int(milli))

    def any2i(self, pkt, val):
        if isinstance(val, str):
            hmsms = self.re_hmsm.match(val)
            if hmsms:
                h, _, m, _, s, _, ms = hmsms = hmsms.groups()
                ms = int(((ms or "") + "000")[:3])
                val = ((int(h) * 60 + int(m or 0)) * 60 + int(s or 0)) * 1000 + ms  # noqa: E501
            else:
                val = 0
        elif val is None:
            val = int((time.time() % (24 * 60 * 60)) * 1000)
        return val


class DestIPField(IPField, DestField):
    bindings = {}

    def __init__(self, name, default):
        IPField.__init__(self, name, None)
        DestField.__init__(self, name, default)

    def i2m(self, pkt, x):
        if x is None:
            x = self.dst_from_pkt(pkt)
        return IPField.i2m(self, pkt, x)

    def i2h(self, pkt, x):
        if x is None:
            x = self.dst_from_pkt(pkt)
        return IPField.i2h(self, pkt, x)


class IP(Packet, IPTools):
    __slots__ = ["_defrag_pos"]
    name = "IP"
    fields_desc = [BitField("version", 4, 4),
                   BitField("ihl", None, 4),
                   XByteField("tos", 0),
                   ShortField("len", None),
                   ShortField("id", 1),
                   FlagsField("flags", 0, 3, ["MF", "DF", "evil"]),
                   BitField("frag", 0, 13),
                   ByteField("ttl", 64),
                   ByteEnumField("proto", 0, IP_PROTOS),
                   XShortField("chksum", None),
                   # IPField("src", "127.0.0.1"),
                   Emph(SourceIPField("src", "dst")),
                   Emph(DestIPField("dst", "127.0.0.1")),
                   PacketListField("options", [], IPOption, length_from=lambda p:p.ihl * 4 - 20)]  # noqa: E501

    def post_build(self, p, pay):
        ihl = self.ihl
        p += b"\0" * ((-len(p)) % 4)  # pad IP options if needed
        if ihl is None:
            ihl = len(p) // 4
            p = chb(((self.version & 0xf) << 4) | ihl & 0x0f) + p[1:]
        if self.len is None:
            tmp_len = len(p) + len(pay)
            p = p[:2] + struct.pack("!H", tmp_len) + p[4:]
        if self.chksum is None:
            ck = checksum(p)
            p = p[:10] + chb(ck >> 8) + chb(ck & 0xff) + p[12:]
        return p + pay

    def extract_padding(self, s):
<<<<<<< HEAD
        l = self.len - (self.ihl << 2)
        if l < 0:
            return s, b""
        return s[:l], s[l:]
=======
        tmp_len = self.len - (self.ihl << 2)
        return s[:tmp_len], s[tmp_len:]
>>>>>>> e3ba4ab3

    def route(self):
        dst = self.dst
        if isinstance(dst, Gen):
            dst = next(iter(dst))
        if conf.route is None:
            # unused import, only to initialize conf.route
            import scapy.route  # noqa: F401
        return conf.route.route(dst)

    def hashret(self):
        if ((self.proto == socket.IPPROTO_ICMP) and
            (isinstance(self.payload, ICMP)) and
                (self.payload.type in [3, 4, 5, 11, 12])):
            return self.payload.payload.hashret()
        if not conf.checkIPinIP and self.proto in [4, 41]:  # IP, IPv6
            return self.payload.hashret()
        if self.dst == "224.0.0.251":  # mDNS
            return struct.pack("B", self.proto) + self.payload.hashret()
        if conf.checkIPsrc and conf.checkIPaddr:
            return (strxor(inet_pton(socket.AF_INET, self.src),
                           inet_pton(socket.AF_INET, self.dst)) +
                    struct.pack("B", self.proto) + self.payload.hashret())
        return struct.pack("B", self.proto) + self.payload.hashret()

    def answers(self, other):
        if not conf.checkIPinIP:  # skip IP in IP and IPv6 in IP
            if self.proto in [4, 41]:
                return self.payload.answers(other)
            if isinstance(other, IP) and other.proto in [4, 41]:
                return self.answers(other.payload)
            if conf.ipv6_enabled \
               and isinstance(other, scapy.layers.inet6.IPv6) \
               and other.nh in [4, 41]:
                return self.answers(other.payload)
        if not isinstance(other, IP):
            return 0
        if conf.checkIPaddr:
            if other.dst == "224.0.0.251" and self.dst == "224.0.0.251":  # mDNS  # noqa: E501
                return self.payload.answers(other.payload)
            elif (self.dst != other.src):
                return 0
        if ((self.proto == socket.IPPROTO_ICMP) and
            (isinstance(self.payload, ICMP)) and
                (self.payload.type in [3, 4, 5, 11, 12])):
            # ICMP error message
            return self.payload.payload.answers(other)

        else:
            if ((conf.checkIPaddr and (self.src != other.dst)) or
                    (self.proto != other.proto)):
                return 0
            return self.payload.answers(other.payload)

    def mysummary(self):
        s = self.sprintf("%IP.src% > %IP.dst% %IP.proto%")
        if self.frag:
            s += " frag:%i" % self.frag
        return s

    def fragment(self, fragsize=1480):
        """Fragment IP datagrams"""
        fragsize = (fragsize + 7) // 8 * 8
        lst = []
        fnb = 0
        fl = self
        while fl.underlayer is not None:
            fnb += 1
            fl = fl.underlayer

        for p in fl:
            s = raw(p[fnb].payload)
            nb = (len(s) + fragsize - 1) // fragsize
            for i in range(nb):
                q = p.copy()
                del(q[fnb].payload)
                del(q[fnb].chksum)
                del(q[fnb].len)
                if i != nb - 1:
                    q[fnb].flags |= 1
                q[fnb].frag += i * fragsize // 8
                r = conf.raw_layer(load=s[i * fragsize:(i + 1) * fragsize])
                r.overload_fields = p[fnb].payload.overload_fields.copy()
                q.add_payload(r)
                lst.append(q)
        return lst


def in4_chksum(proto, u, p):
    """
    As Specified in RFC 2460 - 8.1 Upper-Layer Checksums

    Performs IPv4 Upper Layer checksum computation. Provided parameters are:
    - 'proto' : value of upper layer protocol
    - 'u'  : IP upper layer instance
    - 'p'  : the payload of the upper layer provided as a string
    """
    if not isinstance(u, IP):
        warning("No IP underlayer to compute checksum. Leaving null.")
        return 0
    if u.len is not None:
        if u.ihl is None:
            olen = sum(len(x) for x in u.options)
            ihl = 5 + olen // 4 + (1 if olen % 4 else 0)
        else:
            ihl = u.ihl
        ln = u.len - 4 * ihl
    else:
        ln = len(p)
    psdhdr = struct.pack("!4s4sHH",
                         inet_pton(socket.AF_INET, u.src),
                         inet_pton(socket.AF_INET, u.dst),
                         proto,
                         ln)
    return checksum(psdhdr + p)


class TCP(Packet):
    name = "TCP"
    fields_desc = [ShortEnumField("sport", 20, TCP_SERVICES),
                   ShortEnumField("dport", 80, TCP_SERVICES),
                   IntField("seq", 0),
                   IntField("ack", 0),
                   BitField("dataofs", None, 4),
                   BitField("reserved", 0, 3),
                   FlagsField("flags", 0x2, 9, "FSRPAUECN"),
                   ShortField("window", 8192),
                   XShortField("chksum", None),
                   ShortField("urgptr", 0),
                   TCPOptionsField("options", [])]

    def post_build(self, p, pay):
        p += pay
        dataofs = self.dataofs
        if dataofs is None:
            dataofs = 5 + ((len(self.get_field("options").i2m(self, self.options)) + 3) // 4)  # noqa: E501
            p = p[:12] + chb((dataofs << 4) | orb(p[12]) & 0x0f) + p[13:]
        if self.chksum is None:
            if isinstance(self.underlayer, IP):
                ck = in4_chksum(socket.IPPROTO_TCP, self.underlayer, p)
                p = p[:16] + struct.pack("!H", ck) + p[18:]
            elif conf.ipv6_enabled and isinstance(self.underlayer, scapy.layers.inet6.IPv6) or isinstance(self.underlayer, scapy.layers.inet6._IPv6ExtHdr):  # noqa: E501
                ck = scapy.layers.inet6.in6_chksum(socket.IPPROTO_TCP, self.underlayer, p)  # noqa: E501
                p = p[:16] + struct.pack("!H", ck) + p[18:]
            else:
                warning("No IP underlayer to compute checksum. Leaving null.")
        return p

    def hashret(self):
        if conf.checkIPsrc:
            return struct.pack("H", self.sport ^ self.dport) + self.payload.hashret()  # noqa: E501
        else:
            return self.payload.hashret()

    def answers(self, other):
        if not isinstance(other, TCP):
            return 0
        # RST packets don't get answers
        if other.flags.R:
            return 0
        # We do not support the four-way handshakes with the SYN+ACK
        # answer split in two packets (one ACK and one SYN): in that
        # case the ACK will be seen as an answer, but not the SYN.
        if self.flags.S:
            # SYN packets without ACK are not answers
            if not self.flags.A:
                return 0
            # SYN+ACK packets answer SYN packets
            if not other.flags.S:
                return 0
        if conf.checkIPsrc:
            if not ((self.sport == other.dport) and
                    (self.dport == other.sport)):
                return 0
        # Do not check ack value for SYN packets without ACK
        if not (other.flags.S and not other.flags.A) \
           and abs(other.ack - self.seq) > 2:
            return 0
        # Do not check ack value for RST packets without ACK
        if self.flags.R and not self.flags.A:
            return 1
        if abs(other.seq - self.ack) > 2 + len(other.payload):
            return 0
        return 1

    def mysummary(self):
        if isinstance(self.underlayer, IP):
            return self.underlayer.sprintf("TCP %IP.src%:%TCP.sport% > %IP.dst%:%TCP.dport% %TCP.flags%")  # noqa: E501
        elif conf.ipv6_enabled and isinstance(self.underlayer, scapy.layers.inet6.IPv6):  # noqa: E501
            return self.underlayer.sprintf("TCP %IPv6.src%:%TCP.sport% > %IPv6.dst%:%TCP.dport% %TCP.flags%")  # noqa: E501
        else:
            return self.sprintf("TCP %TCP.sport% > %TCP.dport% %TCP.flags%")


class UDP(Packet):
    name = "UDP"
    fields_desc = [ShortEnumField("sport", 53, UDP_SERVICES),
                   ShortEnumField("dport", 53, UDP_SERVICES),
                   ShortField("len", None),
                   XShortField("chksum", None), ]

    def post_build(self, p, pay):
        p += pay
        tmp_len = self.len
        if tmp_len is None:
            tmp_len = len(p)
            p = p[:4] + struct.pack("!H", tmp_len) + p[6:]
        if self.chksum is None:
            if isinstance(self.underlayer, IP):
                ck = in4_chksum(socket.IPPROTO_UDP, self.underlayer, p)
                # According to RFC768 if the result checksum is 0, it should be set to 0xFFFF  # noqa: E501
                if ck == 0:
                    ck = 0xFFFF
                p = p[:6] + struct.pack("!H", ck) + p[8:]
            elif isinstance(self.underlayer, scapy.layers.inet6.IPv6) or isinstance(self.underlayer, scapy.layers.inet6._IPv6ExtHdr):  # noqa: E501
                ck = scapy.layers.inet6.in6_chksum(socket.IPPROTO_UDP, self.underlayer, p)  # noqa: E501
                # According to RFC2460 if the result checksum is 0, it should be set to 0xFFFF  # noqa: E501
                if ck == 0:
                    ck = 0xFFFF
                p = p[:6] + struct.pack("!H", ck) + p[8:]
            else:
                warning("No IP underlayer to compute checksum. Leaving null.")
        return p

    def extract_padding(self, s):
        tmp_len = self.len - 8
        return s[:tmp_len], s[tmp_len:]

    def hashret(self):
        return self.payload.hashret()

    def answers(self, other):
        if not isinstance(other, UDP):
            return 0
        if conf.checkIPsrc:
            if self.dport != other.sport:
                return 0
        return self.payload.answers(other.payload)

    def mysummary(self):
        if isinstance(self.underlayer, IP):
            return self.underlayer.sprintf("UDP %IP.src%:%UDP.sport% > %IP.dst%:%UDP.dport%")  # noqa: E501
        elif isinstance(self.underlayer, scapy.layers.inet6.IPv6):
            return self.underlayer.sprintf("UDP %IPv6.src%:%UDP.sport% > %IPv6.dst%:%UDP.dport%")  # noqa: E501
        else:
            return self.sprintf("UDP %UDP.sport% > %UDP.dport%")


icmptypes = {0: "echo-reply",
             3: "dest-unreach",
             4: "source-quench",
             5: "redirect",
             8: "echo-request",
             9: "router-advertisement",
             10: "router-solicitation",
             11: "time-exceeded",
             12: "parameter-problem",
             13: "timestamp-request",
             14: "timestamp-reply",
             15: "information-request",
             16: "information-response",
             17: "address-mask-request",
             18: "address-mask-reply"}

icmpcodes = {3: {0: "network-unreachable",
                    1: "host-unreachable",
                    2: "protocol-unreachable",
                    3: "port-unreachable",
                    4: "fragmentation-needed",
                    5: "source-route-failed",
                    6: "network-unknown",
                    7: "host-unknown",
                    9: "network-prohibited",
                    10: "host-prohibited",
                    11: "TOS-network-unreachable",
                    12: "TOS-host-unreachable",
                    13: "communication-prohibited",
                    14: "host-precedence-violation",
                    15: "precedence-cutoff", },
             5: {0: "network-redirect",
                 1: "host-redirect",
                 2: "TOS-network-redirect",
                 3: "TOS-host-redirect", },
             11: {0: "ttl-zero-during-transit",
                  1: "ttl-zero-during-reassembly", },
             12: {0: "ip-header-bad",
                  1: "required-option-missing", }, }


class ICMP(Packet):
    name = "ICMP"
    fields_desc = [ByteEnumField("type", 8, icmptypes),
                   MultiEnumField("code", 0, icmpcodes, depends_on=lambda pkt:pkt.type, fmt="B"),  # noqa: E501
                   XShortField("chksum", None),
                   ConditionalField(XShortField("id", 0), lambda pkt:pkt.type in [0, 8, 13, 14, 15, 16, 17, 18]),  # noqa: E501
                   ConditionalField(XShortField("seq", 0), lambda pkt:pkt.type in [0, 8, 13, 14, 15, 16, 17, 18]),  # noqa: E501
                   ConditionalField(ICMPTimeStampField("ts_ori", None), lambda pkt:pkt.type in [13, 14]),  # noqa: E501
                   ConditionalField(ICMPTimeStampField("ts_rx", None), lambda pkt:pkt.type in [13, 14]),  # noqa: E501
                   ConditionalField(ICMPTimeStampField("ts_tx", None), lambda pkt:pkt.type in [13, 14]),  # noqa: E501
                   ConditionalField(IPField("gw", "0.0.0.0"), lambda pkt:pkt.type == 5),  # noqa: E501
                   ConditionalField(ByteField("ptr", 0), lambda pkt:pkt.type == 12),  # noqa: E501
                   ConditionalField(ByteField("reserved", 0), lambda pkt:pkt.type in [3, 11]),  # noqa: E501
                   ConditionalField(ByteField("length", 0), lambda pkt:pkt.type in [3, 11, 12]),  # noqa: E501
                   ConditionalField(IPField("addr_mask", "0.0.0.0"), lambda pkt:pkt.type in [17, 18]),  # noqa: E501
                   ConditionalField(ShortField("nexthopmtu", 0), lambda pkt:pkt.type == 3),  # noqa: E501
                   ConditionalField(ShortField("unused", 0), lambda pkt:pkt.type in [11, 12]),  # noqa: E501
                   ConditionalField(IntField("unused", 0), lambda pkt:pkt.type not in [0, 3, 5, 8, 11, 12, 13, 14, 15, 16, 17, 18])  # noqa: E501
                   ]

    def post_build(self, p, pay):
        p += pay
        if self.chksum is None:
            ck = checksum(p)
            p = p[:2] + chb(ck >> 8) + chb(ck & 0xff) + p[4:]
        return p

    def hashret(self):
        if self.type in [0, 8, 13, 14, 15, 16, 17, 18]:
            return struct.pack("HH", self.id, self.seq) + self.payload.hashret()  # noqa: E501
        return self.payload.hashret()

    def answers(self, other):
        if not isinstance(other, ICMP):
            return 0
        if ((other.type, self.type) in [(8, 0), (13, 14), (15, 16), (17, 18)] and  # noqa: E501
            self.id == other.id and
                self.seq == other.seq):
            return 1
        return 0

    def guess_payload_class(self, payload):
        if self.type in [3, 4, 5, 11, 12]:
            return IPerror
        else:
            return None

    def mysummary(self):
        if isinstance(self.underlayer, IP):
            return self.underlayer.sprintf("ICMP %IP.src% > %IP.dst% %ICMP.type% %ICMP.code%")  # noqa: E501
        else:
            return self.sprintf("ICMP %ICMP.type% %ICMP.code%")


class IPerror(IP):
    name = "IP in ICMP"

    def answers(self, other):
        if not isinstance(other, IP):
            return 0
        if not (((conf.checkIPsrc == 0) or (self.dst == other.dst)) and
                (self.src == other.src) and
                (((conf.checkIPID == 0) or
                  (self.id == other.id) or
                  (conf.checkIPID == 1 and self.id == socket.htons(other.id)))) and  # noqa: E501
                (self.proto == other.proto)):
            return 0
        return self.payload.answers(other.payload)

    def mysummary(self):
        return Packet.mysummary(self)


class TCPerror(TCP):
    name = "TCP in ICMP"

    def answers(self, other):
        if not isinstance(other, TCP):
            return 0
        if conf.checkIPsrc:
            if not ((self.sport == other.sport) and
                    (self.dport == other.dport)):
                return 0
        if conf.check_TCPerror_seqack:
            if self.seq is not None:
                if self.seq != other.seq:
                    return 0
            if self.ack is not None:
                if self.ack != other.ack:
                    return 0
        return 1

    def mysummary(self):
        return Packet.mysummary(self)


class UDPerror(UDP):
    name = "UDP in ICMP"

    def answers(self, other):
        if not isinstance(other, UDP):
            return 0
        if conf.checkIPsrc:
            if not ((self.sport == other.sport) and
                    (self.dport == other.dport)):
                return 0
        return 1

    def mysummary(self):
        return Packet.mysummary(self)


class ICMPerror(ICMP):
    name = "ICMP in ICMP"

    def answers(self, other):
        if not isinstance(other, ICMP):
            return 0
        if not ((self.type == other.type) and
                (self.code == other.code)):
            return 0
        if self.code in [0, 8, 13, 14, 17, 18]:
            if (self.id == other.id and
                    self.seq == other.seq):
                return 1
            else:
                return 0
        else:
            return 1

    def mysummary(self):
        return Packet.mysummary(self)


bind_layers(Ether, IP, type=2048)
bind_layers(CookedLinux, IP, proto=2048)
bind_layers(GRE, IP, proto=2048)
bind_layers(SNAP, IP, code=2048)
bind_layers(Loopback, IP, type=0)
bind_layers(Loopback, IP, type=2)
bind_layers(IPerror, IPerror, frag=0, proto=4)
bind_layers(IPerror, ICMPerror, frag=0, proto=1)
bind_layers(IPerror, TCPerror, frag=0, proto=6)
bind_layers(IPerror, UDPerror, frag=0, proto=17)
bind_layers(IP, IP, frag=0, proto=4)
bind_layers(IP, ICMP, frag=0, proto=1)
bind_layers(IP, TCP, frag=0, proto=6)
bind_layers(IP, UDP, frag=0, proto=17)
bind_layers(IP, GRE, frag=0, proto=47)

conf.l2types.register(DLT_RAW, IP)
conf.l2types.register_num2layer(DLT_RAW_ALT, IP)
conf.l2types.register(DLT_IPV4, IP)

conf.l3types.register(ETH_P_IP, IP)
conf.l3types.register_num2layer(ETH_P_ALL, IP)


def inet_register_l3(l2, l3):
    return getmacbyip(l3.dst)


conf.neighbor.register_l3(Ether, IP, inet_register_l3)
conf.neighbor.register_l3(Dot3, IP, inet_register_l3)


###################
#  Fragmentation  #
###################

@conf.commands.register
def fragment(pkt, fragsize=1480):
    """Fragment a big IP datagram"""
    fragsize = (fragsize + 7) // 8 * 8
    lst = []
    for p in pkt:
        s = raw(p[IP].payload)
        nb = (len(s) + fragsize - 1) // fragsize
        for i in range(nb):
            q = p.copy()
            del(q[IP].payload)
            del(q[IP].chksum)
            del(q[IP].len)
            if i != nb - 1:
                q[IP].flags |= 1
            q[IP].frag += i * fragsize // 8
            r = conf.raw_layer(load=s[i * fragsize:(i + 1) * fragsize])
            r.overload_fields = p[IP].payload.overload_fields.copy()
            q.add_payload(r)
            lst.append(q)
    return lst


@conf.commands.register
def overlap_frag(p, overlap, fragsize=8, overlap_fragsize=None):
    """Build overlapping fragments to bypass NIPS

p:                the original packet
overlap:          the overlapping data
fragsize:         the fragment size of the packet
overlap_fragsize: the fragment size of the overlapping packet"""

    if overlap_fragsize is None:
        overlap_fragsize = fragsize
    q = p.copy()
    del(q[IP].payload)
    q[IP].add_payload(overlap)

    qfrag = fragment(q, overlap_fragsize)
    qfrag[-1][IP].flags |= 1
    return qfrag + fragment(p, fragsize)


@conf.commands.register
def defrag(plist):
    """defrag(plist) -> ([not fragmented], [defragmented],
                  [ [bad fragments], [bad fragments], ... ])"""
    frags = defaultdict(PacketList)
    nofrag = PacketList()
    for p in plist:
        if IP not in p:
            nofrag.append(p)
            continue
        ip = p[IP]
        if ip.frag == 0 and ip.flags & 1 == 0:
            nofrag.append(p)
            continue
        uniq = (ip.id, ip.src, ip.dst, ip.proto)
        frags[uniq].append(p)
    defrag = []
    missfrag = []
    for lst in six.itervalues(frags):
        lst.sort(key=lambda x: x.frag)
        p = lst[0]
        lastp = lst[-1]
        if p.frag > 0 or lastp.flags & 1 != 0:  # first or last fragment missing  # noqa: E501
            missfrag.append(lst)
            continue
        p = p.copy()
        if conf.padding_layer in p:
            del(p[conf.padding_layer].underlayer.payload)
        ip = p[IP]
        if ip.len is None or ip.ihl is None:
            clen = len(ip.payload)
        else:
            clen = ip.len - (ip.ihl << 2)
        txt = conf.raw_layer()
        for q in lst[1:]:
            if clen != q.frag << 3:  # Wrong fragmentation offset
                if clen > q.frag << 3:
                    warning("Fragment overlap (%i > %i) %r || %r ||  %r" % (clen, q.frag << 3, p, txt, q))  # noqa: E501
                missfrag.append(lst)
                break
            if q[IP].len is None or q[IP].ihl is None:
                clen += len(q[IP].payload)
            else:
                clen += q[IP].len - (q[IP].ihl << 2)
            if conf.padding_layer in q:
                del(q[conf.padding_layer].underlayer.payload)
            txt.add_payload(q[IP].payload.copy())
        else:
            ip.flags &= ~1  # !MF
            del(ip.chksum)
            del(ip.len)
            p = p / txt
            defrag.append(p)
    defrag2 = PacketList()
    for p in defrag:
        defrag2.append(p.__class__(raw(p)))
    return nofrag, defrag2, missfrag


@conf.commands.register
def defragment(plist):
    """defrag(plist) -> plist defragmented as much as possible """
    frags = defaultdict(lambda: [])
    final = []

    pos = 0
    for p in plist:
        p._defrag_pos = pos
        pos += 1
        if IP in p:
            ip = p[IP]
            if ip.frag != 0 or ip.flags & 1:
                ip = p[IP]
                uniq = (ip.id, ip.src, ip.dst, ip.proto)
                frags[uniq].append(p)
                continue
        final.append(p)

    defrag = []
    missfrag = []
    for lst in six.itervalues(frags):
        lst.sort(key=lambda x: x.frag)
        p = lst[0]
        lastp = lst[-1]
        if p.frag > 0 or lastp.flags & 1 != 0:  # first or last fragment missing  # noqa: E501
            missfrag += lst
            continue
        p = p.copy()
        if conf.padding_layer in p:
            del(p[conf.padding_layer].underlayer.payload)
        ip = p[IP]
        if ip.len is None or ip.ihl is None:
            clen = len(ip.payload)
        else:
            clen = ip.len - (ip.ihl << 2)
        txt = conf.raw_layer()
        for q in lst[1:]:
            if clen != q.frag << 3:  # Wrong fragmentation offset
                if clen > q.frag << 3:
                    warning("Fragment overlap (%i > %i) %r || %r ||  %r" % (clen, q.frag << 3, p, txt, q))  # noqa: E501
                missfrag += lst
                break
            if q[IP].len is None or q[IP].ihl is None:
                clen += len(q[IP].payload)
            else:
                clen += q[IP].len - (q[IP].ihl << 2)
            if conf.padding_layer in q:
                del(q[conf.padding_layer].underlayer.payload)
            txt.add_payload(q[IP].payload.copy())
        else:
            ip.flags &= ~1  # !MF
            del(ip.chksum)
            del(ip.len)
            p = p / txt
            p._defrag_pos = max(x._defrag_pos for x in lst)
            defrag.append(p)
    defrag2 = []
    for p in defrag:
        q = p.__class__(raw(p))
        q._defrag_pos = p._defrag_pos
        defrag2.append(q)
    final += defrag2
    final += missfrag
    final.sort(key=lambda x: x._defrag_pos)
    for p in final:
        del(p._defrag_pos)

    if hasattr(plist, "listname"):
        name = "Defragmented %s" % plist.listname
    else:
        name = "Defragmented"

    return PacketList(final, name=name)


# Add timeskew_graph() method to PacketList
def _packetlist_timeskew_graph(self, ip, **kargs):
    """Tries to graph the timeskew between the timestamps and real time for a given ip"""  # noqa: E501

    # Filter TCP segments which source address is 'ip'
    tmp = (self._elt2pkt(x) for x in self.res)
    b = (x for x in tmp if IP in x and x[IP].src == ip and TCP in x)

    # Build a list of tuples (creation_time, replied_timestamp)
    c = []
    tsf = ICMPTimeStampField("", None)
    for p in b:
        opts = p.getlayer(TCP).options
        for o in opts:
            if o[0] == "Timestamp":
                c.append((p.time, tsf.any2i("", o[1][0])))

    # Stop if the list is empty
    if not c:
        warning("No timestamps found in packet list")
        return []

    # Prepare the data that will be plotted
    first_creation_time = c[0][0]
    first_replied_timestamp = c[0][1]

    def _wrap_data(ts_tuple, wrap_seconds=2000):
        """Wrap the list of tuples."""

        ct, rt = ts_tuple  # (creation_time, replied_timestamp)
        X = ct % wrap_seconds
        Y = ((ct - first_creation_time) - ((rt - first_replied_timestamp) / 1000.0))  # noqa: E501

        return X, Y

    data = [_wrap_data(e) for e in c]

    # Mimic the default gnuplot output
    if kargs == {}:
        kargs = MATPLOTLIB_DEFAULT_PLOT_KARGS
    lines = plt.plot(data, **kargs)

    # Call show() if matplotlib is not inlined
    if not MATPLOTLIB_INLINED:
        plt.show()

    return lines


PacketList.timeskew_graph = _packetlist_timeskew_graph


# Create a new packet list
class TracerouteResult(SndRcvList):
    __slots__ = ["graphdef", "graphpadding", "graphASres", "padding", "hloc",
                 "nloc"]

    def __init__(self, res=None, name="Traceroute", stats=None):
        PacketList.__init__(self, res, name, stats)
        self.graphdef = None
        self.graphASres = None
        self.padding = 0
        self.hloc = None
        self.nloc = None

    def show(self):
        return self.make_table(lambda s, r: (s.sprintf("%IP.dst%:{TCP:tcp%ir,TCP.dport%}{UDP:udp%ir,UDP.dport%}{ICMP:ICMP}"),  # noqa: E501
                                             s.ttl,
                                             r.sprintf("%-15s,IP.src% {TCP:%TCP.flags%}{ICMP:%ir,ICMP.type%}")))  # noqa: E501

    def get_trace(self):
        trace = {}
        for s, r in self.res:
            if IP not in s:
                continue
            d = s[IP].dst
            if d not in trace:
                trace[d] = {}
            trace[d][s[IP].ttl] = r[IP].src, ICMP not in r
        for k in six.itervalues(trace):
            try:
                m = min(x for x, y in six.iteritems(k) if y[1])
            except ValueError:
                continue
            for l in list(k):  # use list(): k is modified in the loop
                if l > m:
                    del k[l]
        return trace

    def trace3D(self, join=True):
        """Give a 3D representation of the traceroute.
        right button: rotate the scene
        middle button: zoom
        shift-left button: move the scene
        left button on a ball: toggle IP displaying
        double-click button on a ball: scan ports 21,22,23,25,80 and 443 and display the result"""  # noqa: E501
        # When not ran from a notebook, vpython pooly closes itself
        # using os._exit once finished. We pack it into a Process
        import multiprocessing
        p = multiprocessing.Process(target=self.trace3D_notebook)
        p.start()
        if join:
            p.join()

    def trace3D_notebook(self):
        """Same than trace3D, used when ran from Jupyther notebooks"""
        trace = self.get_trace()
        import vpython

        class IPsphere(vpython.sphere):
            def __init__(self, ip, **kargs):
                vpython.sphere.__init__(self, **kargs)
                self.ip = ip
                self.label = None
                self.setlabel(self.ip)
                self.last_clicked = None
                self.full = False
                self.savcolor = vpython.vec(*self.color.value)

            def fullinfos(self):
                self.full = True
                self.color = vpython.vec(1, 0, 0)
                a, b = sr(IP(dst=self.ip) / TCP(dport=[21, 22, 23, 25, 80, 443], flags="S"), timeout=2, verbose=0)  # noqa: E501
                if len(a) == 0:
                    txt = "%s:\nno results" % self.ip
                else:
                    txt = "%s:\n" % self.ip
                    for s, r in a:
                        txt += r.sprintf("{TCP:%IP.src%:%TCP.sport% %TCP.flags%}{TCPerror:%IPerror.dst%:%TCPerror.dport% %IP.src% %ir,ICMP.type%}\n")  # noqa: E501
                self.setlabel(txt, visible=1)

            def unfull(self):
                self.color = self.savcolor
                self.full = False
                self.setlabel(self.ip)

            def setlabel(self, txt, visible=None):
                if self.label is not None:
                    if visible is None:
                        visible = self.label.visible
                    self.label.visible = 0
                elif visible is None:
                    visible = 0
                self.label = vpython.label(text=txt, pos=self.pos, space=self.radius, xoffset=10, yoffset=20, visible=visible)  # noqa: E501

            def check_double_click(self):
                try:
                    if self.full or not self.label.visible:
                        return False
                    if self.last_clicked is not None:
                        return (time.time() - self.last_clicked) < 0.5
                    return False
                finally:
                    self.last_clicked = time.time()

            def action(self):
                self.label.visible ^= 1
                if self.full:
                    self.unfull()

        vpython.scene = vpython.canvas()
        vpython.scene.title = "<center><u><b>%s</b></u></center>" % self.listname  # noqa: E501
        vpython.scene.append_to_caption(
            re.sub(
                r'\%(.*)\%',
                r'<span style="color: red">\1</span>',
                re.sub(
                    r'\`(.*)\`',
                    r'<span style="color: #3399ff">\1</span>',
                    """<u><b>Commands:</b></u>
%Click% to toggle information about a node.
%Double click% to perform a quick web scan on this node.
<u><b>Camera usage:</b></u>
`Right button drag or Ctrl-drag` to rotate "camera" to view scene.
`Shift-drag` to move the object around.
`Middle button or Alt-drag` to drag up or down to zoom in or out.
  On a two-button mouse, `middle is wheel or left + right`.
Touch screen: pinch/extend to zoom, swipe or two-finger rotate."""
                )
            )
        )
        vpython.scene.exit = True
        start = vpython.box()
        rings = {}
        tr3d = {}
        for i in trace:
            tr = trace[i]
            tr3d[i] = []
            for t in range(1, max(tr) + 1):
                if t not in rings:
                    rings[t] = []
                if t in tr:
                    if tr[t] not in rings[t]:
                        rings[t].append(tr[t])
                    tr3d[i].append(rings[t].index(tr[t]))
                else:
                    rings[t].append(("unk", -1))
                    tr3d[i].append(len(rings[t]) - 1)

        for t in rings:
            r = rings[t]
            tmp_len = len(r)
            for i in range(tmp_len):
                if r[i][1] == -1:
                    col = vpython.vec(0.75, 0.75, 0.75)
                elif r[i][1]:
                    col = vpython.color.green
                else:
                    col = vpython.color.blue

                s = IPsphere(pos=vpython.vec((tmp_len - 1) * vpython.cos(2 * i * vpython.pi / tmp_len), (tmp_len - 1) * vpython.sin(2 * i * vpython.pi / tmp_len), 2 * t),  # noqa: E501
                             ip=r[i][0],
                             color=col)
                for trlst in six.itervalues(tr3d):
                    if t <= len(trlst):
                        if trlst[t - 1] == i:
                            trlst[t - 1] = s
        forecol = colgen(0.625, 0.4375, 0.25, 0.125)
        for trlst in six.itervalues(tr3d):
            col = vpython.vec(*next(forecol))
            start = vpython.vec(0, 0, 0)
            for ip in trlst:
                vpython.cylinder(pos=start, axis=ip.pos - start, color=col, radius=0.2)  # noqa: E501
                start = ip.pos

        vpython.rate(50)

        # Keys handling
        # TODO: there is currently no way of closing vpython correctly
        # https://github.com/BruceSherwood/vpython-jupyter/issues/36
        # def keyboard_press(ev):
        #     k = ev.key
        #     if k == "esc" or k == "q":
        #         pass  # TODO: close
        #
        # vpython.scene.bind('keydown', keyboard_press)

        # Mouse handling
        def mouse_click(ev):
            if ev.press == "left":
                o = vpython.scene.mouse.pick
                if o and isinstance(o, IPsphere):
                    if o.check_double_click():
                        if o.ip == "unk":
                            return
                        o.fullinfos()
                    else:
                        o.action()

        vpython.scene.bind('mousedown', mouse_click)

    def world_trace(self):
        """Display traceroute results on a world map."""

        # Check that the geoip2 module can be imported
        # Doc: http://geoip2.readthedocs.io/en/latest/
        try:
            # GeoIP2 modules need to be imported as below
            import geoip2.database
            import geoip2.errors
        except ImportError:
            warning("Cannot import geoip2. Won't be able to plot the world.")
            return []
        # Check availability of database
        if not conf.geoip_city:
            warning("Cannot import the geolite2 CITY database.\n"
                    "Download it from http://dev.maxmind.com/geoip/geoip2/geolite2/"  # noqa: E501
                    " then set its path to conf.geoip_city")
            return []
        # Check availability of plotting devices
        try:
            import cartopy.crs as ccrs
        except ImportError:
            warning("Cannot import cartopy.\n"
                    "More infos on http://scitools.org.uk/cartopy/docs/latest/installing.html")  # noqa: E501
            return []
        if not MATPLOTLIB:
            warning("Matplotlib is not installed. Won't be able to plot the world.")  # noqa: E501
            return []

        # Open & read the GeoListIP2 database
        try:
            db = geoip2.database.Reader(conf.geoip_city)
        except Exception:
            warning("Cannot open geoip2 database at %s", conf.geoip_city)
            return []

        # Regroup results per trace
        ips = {}
        rt = {}
        ports_done = {}
        for s, r in self.res:
            ips[r.src] = None
            if s.haslayer(TCP) or s.haslayer(UDP):
                trace_id = (s.src, s.dst, s.proto, s.dport)
            elif s.haslayer(ICMP):
                trace_id = (s.src, s.dst, s.proto, s.type)
            else:
                trace_id = (s.src, s.dst, s.proto, 0)
            trace = rt.get(trace_id, {})
            if not r.haslayer(ICMP) or r.type != 11:
                if trace_id in ports_done:
                    continue
                ports_done[trace_id] = None
            trace[s.ttl] = r.src
            rt[trace_id] = trace

        # Get the addresses locations
        trt = {}
        for trace_id in rt:
            trace = rt[trace_id]
            loctrace = []
            for i in range(max(trace)):
                ip = trace.get(i, None)
                if ip is None:
                    continue
                # Fetch database
                try:
                    sresult = db.city(ip)
                except geoip2.errors.AddressNotFoundError:
                    continue
                loctrace.append((sresult.location.longitude, sresult.location.latitude))  # noqa: E501
            if loctrace:
                trt[trace_id] = loctrace

        # Load the map renderer
        plt.figure(num='Scapy')
        ax = plt.axes(projection=ccrs.PlateCarree())
        # Draw countries
        ax.coastlines()
        ax.stock_img()
        # Set normal size
        ax.set_global()
        # Add title
        plt.title("Scapy traceroute results")

        from matplotlib.collections import LineCollection
        from matplotlib import colors as mcolors
        colors_cycle = iter(mcolors.BASE_COLORS)
        lines = []

        # Split traceroute measurement
        for key, trc in six.iteritems(trt):
            # Get next color
            color = next(colors_cycle)
            # Gather mesurments data
            data_lines = [(trc[i], trc[i + 1]) for i in range(len(trc) - 1)]
            # Create line collection
            line_col = LineCollection(data_lines, linewidths=2,
                                      label=key[1],
                                      color=color)
            lines.append(line_col)
            ax.add_collection(line_col)
            # Create map points
            lines.extend([ax.plot(*x, marker='.', color=color) for x in trc])

        # Generate legend
        ax.legend()

        # Call show() if matplotlib is not inlined
        if not MATPLOTLIB_INLINED:
            plt.show()

        # Clean
        ax.remove()

        # Return the drawn lines
        return lines

    def make_graph(self, ASres=None, padding=0):
        self.graphASres = ASres
        self.graphpadding = padding
        ips = {}
        rt = {}
        ports = {}
        ports_done = {}
        for s, r in self.res:
            r = r.getlayer(IP) or (conf.ipv6_enabled and r[scapy.layers.inet6.IPv6]) or r  # noqa: E501
            s = s.getlayer(IP) or (conf.ipv6_enabled and s[scapy.layers.inet6.IPv6]) or s  # noqa: E501
            ips[r.src] = None
            if TCP in s:
                trace_id = (s.src, s.dst, 6, s.dport)
            elif UDP in s:
                trace_id = (s.src, s.dst, 17, s.dport)
            elif ICMP in s:
                trace_id = (s.src, s.dst, 1, s.type)
            else:
                trace_id = (s.src, s.dst, s.proto, 0)
            trace = rt.get(trace_id, {})
            ttl = conf.ipv6_enabled and scapy.layers.inet6.IPv6 in s and s.hlim or s.ttl  # noqa: E501
            if not (ICMP in r and r[ICMP].type == 11) and not (conf.ipv6_enabled and scapy.layers.inet6.IPv6 in r and scapy.layers.inet6.ICMPv6TimeExceeded in r):  # noqa: E501
                if trace_id in ports_done:
                    continue
                ports_done[trace_id] = None
                p = ports.get(r.src, [])
                if TCP in r:
                    p.append(r.sprintf("<T%ir,TCP.sport%> %TCP.sport% %TCP.flags%"))  # noqa: E501
                    trace[ttl] = r.sprintf('"%r,src%":T%ir,TCP.sport%')
                elif UDP in r:
                    p.append(r.sprintf("<U%ir,UDP.sport%> %UDP.sport%"))
                    trace[ttl] = r.sprintf('"%r,src%":U%ir,UDP.sport%')
                elif ICMP in r:
                    p.append(r.sprintf("<I%ir,ICMP.type%> ICMP %ICMP.type%"))
                    trace[ttl] = r.sprintf('"%r,src%":I%ir,ICMP.type%')
                else:
                    p.append(r.sprintf("{IP:<P%ir,proto%> IP %proto%}{IPv6:<P%ir,nh%> IPv6 %nh%}"))  # noqa: E501
                    trace[ttl] = r.sprintf('"%r,src%":{IP:P%ir,proto%}{IPv6:P%ir,nh%}')  # noqa: E501
                ports[r.src] = p
            else:
                trace[ttl] = r.sprintf('"%r,src%"')
            rt[trace_id] = trace

        # Fill holes with unk%i nodes
        unknown_label = incremental_label("unk%i")
        blackholes = []
        bhip = {}
        for rtk in rt:
            trace = rt[rtk]
            max_trace = max(trace)
            for n in range(min(trace), max_trace):
                if n not in trace:
                    trace[n] = next(unknown_label)
            if rtk not in ports_done:
                if rtk[2] == 1:  # ICMP
                    bh = "%s %i/icmp" % (rtk[1], rtk[3])
                elif rtk[2] == 6:  # TCP
                    bh = "%s %i/tcp" % (rtk[1], rtk[3])
                elif rtk[2] == 17:  # UDP
                    bh = '%s %i/udp' % (rtk[1], rtk[3])
                else:
                    bh = '%s %i/proto' % (rtk[1], rtk[2])
                ips[bh] = None
                bhip[rtk[1]] = bh
                bh = '"%s"' % bh
                trace[max_trace + 1] = bh
                blackholes.append(bh)

        # Find AS numbers
        ASN_query_list = set(x.rsplit(" ", 1)[0] for x in ips)
        if ASres is None:
            ASNlist = []
        else:
            ASNlist = ASres.resolve(*ASN_query_list)

        ASNs = {}
        ASDs = {}
        for ip, asn, desc, in ASNlist:
            if asn is None:
                continue
            iplist = ASNs.get(asn, [])
            if ip in bhip:
                if ip in ports:
                    iplist.append(ip)
                iplist.append(bhip[ip])
            else:
                iplist.append(ip)
            ASNs[asn] = iplist
            ASDs[asn] = desc

        backcolorlist = colgen("60", "86", "ba", "ff")
        forecolorlist = colgen("a0", "70", "40", "20")

        s = "digraph trace {\n"

        s += "\n\tnode [shape=ellipse,color=black,style=solid];\n\n"

        s += "\n#ASN clustering\n"
        for asn in ASNs:
            s += '\tsubgraph cluster_%s {\n' % asn
            col = next(backcolorlist)
            s += '\t\tcolor="#%s%s%s";' % col
            s += '\t\tnode [fillcolor="#%s%s%s",style=filled];' % col
            s += '\t\tfontsize = 10;'
            s += '\t\tlabel = "%s\\n[%s]"\n' % (asn, ASDs[asn])
            for ip in ASNs[asn]:

                s += '\t\t"%s";\n' % ip
            s += "\t}\n"

        s += "#endpoints\n"
        for p in ports:
            s += '\t"%s" [shape=record,color=black,fillcolor=green,style=filled,label="%s|%s"];\n' % (p, p, "|".join(ports[p]))  # noqa: E501

        s += "\n#Blackholes\n"
        for bh in blackholes:
            s += '\t%s [shape=octagon,color=black,fillcolor=red,style=filled];\n' % bh  # noqa: E501

        if padding:
            s += "\n#Padding\n"
            pad = {}
            for snd, rcv in self.res:
                if rcv.src not in ports and rcv.haslayer(conf.padding_layer):
                    p = rcv.getlayer(conf.padding_layer).load
                    if p != b"\x00" * len(p):
                        pad[rcv.src] = None
            for rcv in pad:
                s += '\t"%s" [shape=triangle,color=black,fillcolor=red,style=filled];\n' % rcv  # noqa: E501

        s += "\n\tnode [shape=ellipse,color=black,style=solid];\n\n"

        for rtk in rt:
            s += "#---[%s\n" % repr(rtk)
            s += '\t\tedge [color="#%s%s%s"];\n' % next(forecolorlist)
            trace = rt[rtk]
            maxtrace = max(trace)
            for n in range(min(trace), maxtrace):
                s += '\t%s ->\n' % trace[n]
            s += '\t%s;\n' % trace[maxtrace]

        s += "}\n"
        self.graphdef = s

    def graph(self, ASres=conf.AS_resolver, padding=0, **kargs):
        """x.graph(ASres=conf.AS_resolver, other args):
        ASres=None          : no AS resolver => no clustering
        ASres=AS_resolver() : default whois AS resolver (riswhois.ripe.net)
        ASres=AS_resolver_cymru(): use whois.cymru.com whois database
        ASres=AS_resolver(server="whois.ra.net")
        type: output type (svg, ps, gif, jpg, etc.), passed to dot's "-T" option  # noqa: E501
        target: filename or redirect. Defaults pipe to Imagemagick's display program  # noqa: E501
        prog: which graphviz program to use"""
        if (self.graphdef is None or
            self.graphASres != ASres or
                self.graphpadding != padding):
            self.make_graph(ASres, padding)

        return do_graph(self.graphdef, **kargs)


@conf.commands.register
def traceroute(target, dport=80, minttl=1, maxttl=30, sport=RandShort(), l4=None, filter=None, timeout=2, verbose=None, **kargs):  # noqa: E501
    """Instant TCP traceroute
traceroute(target, [maxttl=30,] [dport=80,] [sport=80,] [verbose=conf.verb]) -> None  # noqa: E501
"""
    if verbose is None:
        verbose = conf.verb
    if filter is None:
        # we only consider ICMP error packets and TCP packets with at
        # least the ACK flag set *and* either the SYN or the RST flag
        # set
        filter = "(icmp and (icmp[0]=3 or icmp[0]=4 or icmp[0]=5 or icmp[0]=11 or icmp[0]=12)) or (tcp and (tcp[13] & 0x16 > 0x10))"  # noqa: E501
    if l4 is None:
        a, b = sr(IP(dst=target, id=RandShort(), ttl=(minttl, maxttl)) / TCP(seq=RandInt(), sport=sport, dport=dport),  # noqa: E501
                  timeout=timeout, filter=filter, verbose=verbose, **kargs)
    else:
        # this should always work
        filter = "ip"
        a, b = sr(IP(dst=target, id=RandShort(), ttl=(minttl, maxttl)) / l4,
                  timeout=timeout, filter=filter, verbose=verbose, **kargs)

    a = TracerouteResult(a.res)
    if verbose:
        a.show()
    return a, b


@conf.commands.register
def traceroute_map(ips, **kargs):
    """Util function to call traceroute on multiple targets, then
    show the different paths on a map.
    params:
     - ips: a list of IPs on which traceroute will be called
     - optional: kwargs, passed to traceroute"""
    kargs.setdefault("verbose", 0)
    return traceroute(ips)[0].world_trace()

#############################
#  Simple TCP client stack  #
#############################


class TCP_client(Automaton):

    def parse_args(self, ip, port, *args, **kargs):
        self.dst = str(Net(ip))
        self.dport = port
        self.sport = random.randrange(0, 2**16)
        self.l4 = IP(dst=ip) / TCP(sport=self.sport, dport=self.dport, flags=0,
                                   seq=random.randrange(0, 2**32))
        self.src = self.l4.src
        self.swin = self.l4[TCP].window
        self.dwin = 1
        self.rcvbuf = b""
        bpf = "host %s  and host %s and port %i and port %i" % (self.src,
                                                                self.dst,
                                                                self.sport,
                                                                self.dport)

#        bpf=None
        Automaton.parse_args(self, filter=bpf, **kargs)

    def master_filter(self, pkt):
        return (IP in pkt and
                pkt[IP].src == self.dst and
                pkt[IP].dst == self.src and
                TCP in pkt and
                pkt[TCP].sport == self.dport and
                pkt[TCP].dport == self.sport and
                self.l4[TCP].seq >= pkt[TCP].ack and  # XXX: seq/ack 2^32 wrap up  # noqa: E501
                ((self.l4[TCP].ack == 0) or (self.l4[TCP].ack <= pkt[TCP].seq <= self.l4[TCP].ack + self.swin)))  # noqa: E501

    @ATMT.state(initial=1)
    def START(self):
        pass

    @ATMT.state()
    def SYN_SENT(self):
        pass

    @ATMT.state()
    def ESTABLISHED(self):
        pass

    @ATMT.state()
    def LAST_ACK(self):
        pass

    @ATMT.state(final=1)
    def CLOSED(self):
        pass

    @ATMT.condition(START)
    def connect(self):
        raise self.SYN_SENT()

    @ATMT.action(connect)
    def send_syn(self):
        self.l4[TCP].flags = "S"
        self.send(self.l4)
        self.l4[TCP].seq += 1

    @ATMT.receive_condition(SYN_SENT)
    def synack_received(self, pkt):
        if pkt[TCP].flags & 0x3f == 0x12:
            raise self.ESTABLISHED().action_parameters(pkt)

    @ATMT.action(synack_received)
    def send_ack_of_synack(self, pkt):
        self.l4[TCP].ack = pkt[TCP].seq + 1
        self.l4[TCP].flags = "A"
        self.send(self.l4)

    @ATMT.receive_condition(ESTABLISHED)
    def incoming_data_received(self, pkt):
        if not isinstance(pkt[TCP].payload, NoPayload) and not isinstance(pkt[TCP].payload, conf.padding_layer):  # noqa: E501
            raise self.ESTABLISHED().action_parameters(pkt)

    @ATMT.action(incoming_data_received)
    def receive_data(self, pkt):
        data = raw(pkt[TCP].payload)
        if data and self.l4[TCP].ack == pkt[TCP].seq:
            self.l4[TCP].ack += len(data)
            self.l4[TCP].flags = "A"
            self.send(self.l4)
            self.rcvbuf += data
            if pkt[TCP].flags.P:
                self.oi.tcp.send(self.rcvbuf)
                self.rcvbuf = b""

    @ATMT.ioevent(ESTABLISHED, name="tcp", as_supersocket="tcplink")
    def outgoing_data_received(self, fd):
        raise self.ESTABLISHED().action_parameters(fd.recv())

    @ATMT.action(outgoing_data_received)
    def send_data(self, d):
        self.l4[TCP].flags = "PA"
        self.send(self.l4 / d)
        self.l4[TCP].seq += len(d)

    @ATMT.receive_condition(ESTABLISHED)
    def reset_received(self, pkt):
        if pkt[TCP].flags & 4 != 0:
            raise self.CLOSED()

    @ATMT.receive_condition(ESTABLISHED)
    def fin_received(self, pkt):
        if pkt[TCP].flags & 0x1 == 1:
            raise self.LAST_ACK().action_parameters(pkt)

    @ATMT.action(fin_received)
    def send_finack(self, pkt):
        self.l4[TCP].flags = "FA"
        self.l4[TCP].ack = pkt[TCP].seq + 1
        self.send(self.l4)
        self.l4[TCP].seq += 1

    @ATMT.receive_condition(LAST_ACK)
    def ack_of_fin_received(self, pkt):
        if pkt[TCP].flags & 0x3f == 0x10:
            raise self.CLOSED()


#####################
#  Reporting stuff  #
#####################


@conf.commands.register
def report_ports(target, ports):
    """portscan a target and output a LaTeX table
report_ports(target, ports) -> string"""
    ans, unans = sr(IP(dst=target) / TCP(dport=ports), timeout=5)
    rep = "\\begin{tabular}{|r|l|l|}\n\\hline\n"
    for s, r in ans:
        if not r.haslayer(ICMP):
            if r.payload.flags == 0x12:
                rep += r.sprintf("%TCP.sport% & open & SA \\\\\n")
    rep += "\\hline\n"
    for s, r in ans:
        if r.haslayer(ICMP):
            rep += r.sprintf("%TCPerror.dport% & closed & ICMP type %ICMP.type%/%ICMP.code% from %IP.src% \\\\\n")  # noqa: E501
        elif r.payload.flags != 0x12:
            rep += r.sprintf("%TCP.sport% & closed & TCP %TCP.flags% \\\\\n")
    rep += "\\hline\n"
    for i in unans:
        rep += i.sprintf("%TCP.dport% & ? & unanswered \\\\\n")
    rep += "\\hline\n\\end{tabular}\n"
    return rep


@conf.commands.register
def IPID_count(lst, funcID=lambda x: x[1].id, funcpres=lambda x: x[1].summary()):  # noqa: E501
    """Identify IP id values classes in a list of packets

lst:      a list of packets
funcID:   a function that returns IP id values
funcpres: a function used to summarize packets"""
    idlst = [funcID(e) for e in lst]
    idlst.sort()
    classes = [idlst[0]]
    classes += [t[1] for t in zip(idlst[:-1], idlst[1:]) if abs(t[0] - t[1]) > 50]  # noqa: E501
    lst = [(funcID(x), funcpres(x)) for x in lst]
    lst.sort()
    print("Probably %i classes:" % len(classes), classes)
    for id, pr in lst:
        print("%5i" % id, pr)


@conf.commands.register
def fragleak(target, sport=123, dport=123, timeout=0.2, onlyasc=0):
    load = "XXXXYYYYYYYYYY"
#    getmacbyip(target)
#    pkt = IP(dst=target, id=RandShort(), options=b"\x22"*40)/UDP()/load
    pkt = IP(dst=target, id=RandShort(), options=b"\x00" * 40, flags=1) / UDP(sport=sport, dport=sport) / load  # noqa: E501
    s = conf.L3socket()
    intr = 0
    found = {}
    try:
        while True:
            try:
                if not intr:
                    s.send(pkt)
                sin, sout, serr = select([s], [], [], timeout)
                if not sin:
                    continue
                ans = s.recv(1600)
                if not isinstance(ans, IP):  # TODO: IPv6
                    continue
                if not isinstance(ans.payload, ICMP):
                    continue
                if not isinstance(ans.payload.payload, IPerror):
                    continue
                if ans.payload.payload.dst != target:
                    continue
                if ans.src != target:
                    print("leak from", ans.src, end=' ')


#                print repr(ans)
                if not ans.haslayer(conf.padding_layer):
                    continue


#                print repr(ans.payload.payload.payload.payload)

#                if not isinstance(ans.payload.payload.payload.payload, conf.raw_layer):  # noqa: E501
#                    continue
#                leak = ans.payload.payload.payload.payload.load[len(load):]
                leak = ans.getlayer(conf.padding_layer).load
                if leak not in found:
                    found[leak] = None
                    linehexdump(leak, onlyasc=onlyasc)
            except KeyboardInterrupt:
                if intr:
                    raise
                intr = 1
    except KeyboardInterrupt:
        pass


@conf.commands.register
def fragleak2(target, timeout=0.4, onlyasc=0):
    found = {}
    try:
        while True:
            p = sr1(IP(dst=target, options=b"\x00" * 40, proto=200) / "XXXXYYYYYYYYYYYY", timeout=timeout, verbose=0)  # noqa: E501
            if not p:
                continue
            if conf.padding_layer in p:
                leak = p[conf.padding_layer].load
                if leak not in found:
                    found[leak] = None
                    linehexdump(leak, onlyasc=onlyasc)
    except Exception:
        pass


conf.stats_classic_protocols += [TCP, UDP, ICMP]
conf.stats_dot11_protocols += [TCP, UDP, ICMP]

if conf.ipv6_enabled:
    import scapy.layers.inet6<|MERGE_RESOLUTION|>--- conflicted
+++ resolved
@@ -431,15 +431,10 @@
         return p + pay
 
     def extract_padding(self, s):
-<<<<<<< HEAD
-        l = self.len - (self.ihl << 2)
-        if l < 0:
+        tmp_len = self.len - (self.ihl << 2)
+        if tmp_len < 0:
             return s, b""
-        return s[:l], s[l:]
-=======
-        tmp_len = self.len - (self.ihl << 2)
         return s[:tmp_len], s[tmp_len:]
->>>>>>> e3ba4ab3
 
     def route(self):
         dst = self.dst
